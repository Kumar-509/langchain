from collections.abc import Iterator, Mapping, Sequence
from typing import (
    Any,
    Callable,
    Optional,
    Union,
)

from pydantic import BaseModel, Field

from langchain_core._api.beta_decorator import beta
from langchain_core.language_models.base import BaseLanguageModel
from langchain_core.prompts.chat import (
    ChatPromptTemplate,
    MessageLikeRepresentation,
<<<<<<< HEAD
    MessagesPlaceholder,
    _convert_to_message_template,
=======
>>>>>>> ef27ce7a
)
from langchain_core.prompts.string import PromptTemplateFormat
from langchain_core.runnables.base import (
    Other,
    Runnable,
    RunnableSequence,
    RunnableSerializable,
)
from langchain_core.utils import get_pydantic_field_names


@beta()
class StructuredPrompt(ChatPromptTemplate):
    """Structured prompt template for a language model."""

    schema_: Union[dict, type[BaseModel]]
    """Schema for the structured prompt."""
    structured_output_kwargs: dict[str, Any] = Field(default_factory=dict)

    def __init__(
        self,
        messages: Sequence[MessageLikeRepresentation],
        schema_: Optional[Union[dict, type[BaseModel]]] = None,
        *,
        structured_output_kwargs: Optional[dict[str, Any]] = None,
        template_format: PromptTemplateFormat = "f-string",
        **kwargs: Any,
    ) -> None:
        schema_ = schema_ or kwargs.pop("schema")
        structured_output_kwargs = structured_output_kwargs or {}
        for k in set(kwargs).difference(get_pydantic_field_names(self.__class__)):
            structured_output_kwargs[k] = kwargs.pop(k)
        super().__init__(
            messages=messages,
            schema_=schema_,
            structured_output_kwargs=structured_output_kwargs,
            template_format=template_format,
            **kwargs,
        )

    @classmethod
    def get_lc_namespace(cls) -> list[str]:
        """Get the namespace of the langchain object.

        For example, if the class is `langchain.llms.openai.OpenAI`, then the
        namespace is ["langchain", "llms", "openai"]
        """
        return cls.__module__.split(".")

    @classmethod
    def from_messages_and_schema(
        cls,
        messages: Sequence[MessageLikeRepresentation],
        schema: Union[dict, type[BaseModel]],
        **kwargs: Any,
    ) -> ChatPromptTemplate:
        """Create a chat prompt template from a variety of message formats.

        Examples:

            Instantiation from a list of message templates:

            .. code-block:: python

                from langchain_core.prompts import StructuredPrompt

                class OutputSchema(BaseModel):
                    name: str
                    value: int

                template = StructuredPrompt(
                    [
                        ("human", "Hello, how are you?"),
                        ("ai", "I'm doing well, thanks!"),
                        ("human", "That's good to hear."),
                    ],
                    OutputSchema,
                )

        Args:
            messages: sequence of message representations.
                  A message can be represented using the following formats:
                  (1) BaseMessagePromptTemplate, (2) BaseMessage, (3) 2-tuple of
                  (message type, template); e.g., ("human", "{user_input}"),
                  (4) 2-tuple of (message class, template), (5) a string which is
                  shorthand for ("human", template); e.g., "{user_input}"
            schema: a dictionary representation of function call, or a Pydantic model.
            kwargs: Any additional kwargs to pass through to
                ``ChatModel.with_structured_output(schema, **kwargs)``.

        Returns:
            a structured prompt template
        """
<<<<<<< HEAD
        _messages = [_convert_to_message_template(message) for message in messages]

        # Automatically infer input variables from messages
        input_vars: Set[str] = set()
        partial_vars: Dict[str, Any] = {}
        for _message in _messages:
            if isinstance(_message, MessagesPlaceholder) and _message.optional:
                partial_vars[_message.variable_name] = []
            elif isinstance(
                _message, (BaseChatPromptTemplate, BaseMessagePromptTemplate)
            ):
                input_vars.update(_message.input_variables)

        return cls(
            input_variables=sorted(input_vars),
            messages=_messages,
            partial_variables=partial_vars,
            schema_=schema,
        )
=======
        return cls(messages, schema, **kwargs)
>>>>>>> ef27ce7a

    def __or__(
        self,
        other: Union[
            Runnable[Any, Other],
            Callable[[Any], Other],
            Callable[[Iterator[Any]], Iterator[Other]],
            Mapping[str, Union[Runnable[Any, Other], Callable[[Any], Other], Any]],
        ],
    ) -> RunnableSerializable[dict, Other]:
        return self.pipe(other)

    def pipe(
        self,
        *others: Union[
            Runnable[Any, Other],
            Callable[[Any], Other],
            Callable[[Iterator[Any]], Iterator[Other]],
            Mapping[str, Union[Runnable[Any, Other], Callable[[Any], Other], Any]],
        ],
        name: Optional[str] = None,
    ) -> RunnableSerializable[dict, Other]:
        """Pipe the structured prompt to a language model.

        Args:
            others: The language model to pipe the structured prompt to.
            name: The name of the pipeline. Defaults to None.

        Returns:
            A RunnableSequence object.

        Raises:
            NotImplementedError: If the first element of `others`
            is not a language model.
        """
        if (
            others
            and isinstance(others[0], BaseLanguageModel)
            or hasattr(others[0], "with_structured_output")
        ):
            return RunnableSequence(
                self,
                others[0].with_structured_output(
                    self.schema_, **self.structured_output_kwargs
                ),
                *others[1:],
                name=name,
            )
        else:
            msg = "Structured prompts need to be piped to a language model."
            raise NotImplementedError(msg)<|MERGE_RESOLUTION|>--- conflicted
+++ resolved
@@ -13,11 +13,6 @@
 from langchain_core.prompts.chat import (
     ChatPromptTemplate,
     MessageLikeRepresentation,
-<<<<<<< HEAD
-    MessagesPlaceholder,
-    _convert_to_message_template,
-=======
->>>>>>> ef27ce7a
 )
 from langchain_core.prompts.string import PromptTemplateFormat
 from langchain_core.runnables.base import (
@@ -111,29 +106,7 @@
         Returns:
             a structured prompt template
         """
-<<<<<<< HEAD
-        _messages = [_convert_to_message_template(message) for message in messages]
-
-        # Automatically infer input variables from messages
-        input_vars: Set[str] = set()
-        partial_vars: Dict[str, Any] = {}
-        for _message in _messages:
-            if isinstance(_message, MessagesPlaceholder) and _message.optional:
-                partial_vars[_message.variable_name] = []
-            elif isinstance(
-                _message, (BaseChatPromptTemplate, BaseMessagePromptTemplate)
-            ):
-                input_vars.update(_message.input_variables)
-
-        return cls(
-            input_variables=sorted(input_vars),
-            messages=_messages,
-            partial_variables=partial_vars,
-            schema_=schema,
-        )
-=======
         return cls(messages, schema, **kwargs)
->>>>>>> ef27ce7a
 
     def __or__(
         self,
