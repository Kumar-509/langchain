--- conflicted
+++ resolved
@@ -4030,10 +4030,7 @@
         atransform: Optional[
             Callable[[AsyncIterator[Input]], AsyncIterator[Output]]
         ] = None,
-<<<<<<< HEAD
-=======
         *,
->>>>>>> 5b9b8fe8
         name: Optional[str] = None,
     ) -> None:
         """Initialize a RunnableGenerator.
@@ -4063,14 +4060,7 @@
             raise TypeError(msg)
 
         try:
-<<<<<<< HEAD
-            if name:
-                self.name = name
-            else:
-                self.name = func_for_name.__name__
-=======
             self.name = name or func_for_name.__name__
->>>>>>> 5b9b8fe8
         except AttributeError:
             self.name = "RunnableGenerator"
 
